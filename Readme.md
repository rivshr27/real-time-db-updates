--- conflicted
+++ resolved
@@ -5,30 +5,16 @@
 
 A production-ready real-time system that notifies clients when data changes in a MySQL database using **triggers**, a **change log table**, and **WebSockets**.
 
-<<<<<<< HEAD
 ---
-=======
-## Architecture Overview
->>>>>>> 4f7362df
 
 ##  Architecture Overview
 
-<<<<<<< HEAD
 **Flow:**
-=======
-### Key Components:
-- **MySQL Database**: Orders table with automatic change tracking triggers
-- **Change Log Table**: Captures all database changes via triggers in real-time
-- **Node.js Backend**: Express server with WebSocket support  
-- **Change Listener**: Smart polling system that checks for new updates efficiently
-- **Web Client**: Realtime dashboard showing live updates
->>>>>>> 4f7362df
 
 ```
 Database Change → Trigger → Change Log Table → Change Listener → WebSocket Broadcast → Clients
 ```
 
-<<<<<<< HEAD
 **Components:**
 
 * **MySQL Database** (with triggers + change log table)
@@ -47,37 +33,10 @@
 * Automatic reconnection & error handling
 * Health check & monitoring endpoints
 * Responsive web interface with live updates
-=======
-##  Why This Architecture?
-
- **Reliable**: Works on any MySQL configuration without complex setup  
- **Efficient**: Smart polling with minimal overhead (500ms intervals)  
- **Scalable**: Can handle high throughput with proper indexing  
- **Maintainable**: No complex binlog parsing dependencies  
- **Production Ready**: Includes comprehensive error handling and monitoring  
- **Real-time**: Sub-second latency for change notifications
-
-##  Features
-
--  **Real-time notifications** for INSERT/UPDATE/DELETE operations
--  **No client polling** - server pushes updates via WebSockets
--  **Sub-500ms latency** for change notifications
--  **RESTful API** for CRUD operations
--  **Automatic reconnection** and fallback mechanisms
--  **Clean, responsive web interface** with real-time updates
--  **Statistics and monitoring** endpoints
-- **Graceful error handling** and recovery
-
-##  Prerequisites
->>>>>>> 4f7362df
 
 ---
 
-<<<<<<< HEAD
 ## Installation
-=======
-## Installation & Quick Start
->>>>>>> 4f7362df
 
 ### 1. Setup Project
 
@@ -103,17 +62,7 @@
 WS_PORT=8080
 ```
 
-<<<<<<< HEAD
 ### 3. Start Application
-=======
-### 4. Setup MySQL Database
-```
-mysql -u root -p
-```
-
-```
-
->>>>>>> 4f7362df
 
 ```bash
 npm start
@@ -142,21 +91,7 @@
 └── README.md
 ```
 
-<<<<<<< HEAD
 ---
-=======
-##  Performance Characteristics
-
-| Metric | Value | Description |
-|--------|--------|------------|
-| **Latency** | < 500ms | Typical update delivery time |
-| **Throughput** | 1000+ ops/sec | Database changes per second |
-| **Memory** | < 50MB | Application memory footprint |
-| **CPU** | < 5% | CPU usage under normal load |
-| **Storage** | Auto-cleanup | Change log maintains < 1000 entries |
-
-## 🔌 API Endpoints
->>>>>>> 4f7362df
 
 ##  Example API Usage
 
@@ -170,7 +105,6 @@
 curl -X PUT http://localhost:3000/api/orders/1 \
   -H "Content-Type: application/json" \
   -d '{"status":"shipped"}'
-<<<<<<< HEAD
 ```
 
 ---
@@ -181,178 +115,6 @@
 
 ```md
 ![Web Interface](./images/web-interface.png)
-=======
-
-# Get all orders
-curl http://localhost:3000/api/orders
-```
-
-##  WebSocket Message Format
-
-### Client Receives:
-```
-{
-  "type": "INSERT|UPDATE|DELETE|INITIAL_DATA",
-  "data": {
-    "id": 1,
-    "customer_name": "John Doe", 
-    "product_name": "Laptop",
-    "status": "shipped",
-    "updated_at": "2025-09-13T20:30:00.000Z",
-    "created_at": "2025-09-10T09:00:00.000Z"
-  },
-  "oldData": {...}, // Only for UPDATE operations
-  "newData": {...}, // Only for UPDATE operations  
-  "timestamp": "2025-09-13T20:30:00.000Z",
-  "changeId": 123
-}
-```
-
-### Message Types:
-- **INITIAL_DATA**: Sent when client first connects
-- **INSERT**: New order created
-- **UPDATE**: Order modified
-- **DELETE**: Order removed
-
-##  Testing the System
-
-### Manual Testing Steps:
-1. **Open multiple browser tabs** to http://localhost:3000
-2. **Create/update/delete orders** in one tab using the form
-3. **Observe real-time updates** appear instantly in all other tabs
-4. **Check connection status** indicator (should show "Connected" in green)
-5. **Monitor statistics** at http://localhost:3000/api/stats
-
-### Expected Behavior:
--  Updates appear in < 500ms across all clients
--  Connection status shows "Connected" 
--  Statistics show real-time change counts
--  No manual refresh needed
--  Automatic reconnection on connection loss
-
-### Automated Testing:
-```
-# Test API endpoints
-npm test  # If you add test scripts
-
-# Load testing with multiple connections
-# Use tools like Artillery.io or k6 for stress testing
-```
-
-## 🏢 Production Deployment
-
-### Performance Optimization:
-```
--- Add these indexes for better performance
-CREATE INDEX idx_order_changes_unprocessed ON order_changes(processed, id);
-CREATE INDEX idx_orders_updated_at ON orders(updated_at);
-CREATE INDEX idx_order_changes_recent ON order_changes(changed_at DESC);
-```
-
-### Configuration for Production:
-```
-# Production environment variables
-NODE_ENV=production
-DB_HOST=your-production-db-host
-DB_PORT=3306
-DB_USER=app_user
-DB_PASSWORD=secure_password
-DB_NAME=realtime_orders
-
-# Connection pooling
-DB_CONNECTION_LIMIT=20
-DB_QUEUE_LIMIT=0
-
-# Server configuration  
-PORT=80
-WS_PORT=8080
-```
-
-### Monitoring & Health Checks:
-- **Health endpoint**: `/health` for load balancer checks
-- **Metrics endpoint**: `/api/stats` for monitoring dashboards
-- **Logging**: Structured logging with Winston or similar
-- **Alerts**: Set up alerts for connection drops or high error rates
-
-### Scaling Considerations:
-
-#### Horizontal Scaling:
-```
-// Use Redis for multi-server WebSocket coordination
-const redis = require('redis');
-const redisAdapter = require('socket.io-redis');
-
-// Configure Redis adapter for WebSocket scaling
-io.adapter(redisAdapter({ host: 'redis-server', port: 6379 }));
-```
-
-#### Database Scaling:
-- **Read Replicas**: Route reads to replica databases
-- **Connection Pooling**: Increase pool size for high load
-- **Partitioning**: Consider table partitioning for large datasets
-
-#### Caching Layer:
-```
-// Add Redis caching for frequently accessed data
-const redis = require('redis');
-const client = redis.createClient();
-
-// Cache recent orders
-const cacheOrders = async (orders) => {
-  await client.setex('recent_orders', 300, JSON.stringify(orders));
-};
-```
-
-##  Security Considerations
-
-### Authentication & Authorization:
-```
-// Add JWT authentication middleware
-const jwt = require('jsonwebtoken');
-
-const authenticateToken = (req, res, next) => {
-  const token = req.header('Authorization')?.replace('Bearer ', '');
-  if (!token) return res.status(401).json({ error: 'Access denied' });
-  
-  try {
-    const verified = jwt.verify(token, process.env.JWT_SECRET);
-    req.user = verified;
-    next();
-  } catch (error) {
-    res.status(400).json({ error: 'Invalid token' });
-  }
-};
-```
-
-### Input Validation:
-```
-const { body, validationResult } = require('express-validator');
-
-const validateOrder = [
-  body('customer_name').isLength({ min: 1 }).trim().escape(),
-  body('product_name').isLength({ min: 1 }).trim().escape(),
-  body('status').isIn(['pending', 'shipped', 'delivered']),
-];
-```
-
-### Rate Limiting:
-```
-const rateLimit = require('express-rate-limit');
-
-const apiLimiter = rateLimit({
-  windowMs: 15 * 60 * 1000, // 15 minutes
-  max: 100, // limit each IP to 100 requests per windowMs
-});
-
-app.use('/api/', apiLimiter);
-```
-
-##  Troubleshooting
-
-### Common Issues:
-
-**Database connection fails:**
->>>>>>> 4f7362df
 ```
 
 ### Real-time Updates
@@ -363,7 +125,7 @@
 
 ---
 
-##  Points
+##  Interview Talking Points
 
 * **Triggers vs. Binlog:** chose triggers for portability and simplicity
 * **WebSockets vs. SSE:** WebSockets enable bidirectional communication
@@ -372,7 +134,7 @@
 
 ---
 
-## 📄 License
+##  License
 
 MIT License
 
